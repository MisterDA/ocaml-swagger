--- conflicted
+++ resolved
@@ -26,7 +26,7 @@
   type t
 
   type record_field
-<<<<<<< HEAD
+  (** The type of record fields. *)
 
   val alias : ?int_or_string:bool -> string -> string -> t
   (** Defines an alias type to be generated in an implementation.
@@ -39,9 +39,6 @@
 
   val record : string -> record_field list -> t
   val unspecified : string -> t
-=======
-  (** The type of record fields. *)
->>>>>>> 732eaadd
 
   val record_field : name:string
                   -> orig_name:string
